--- conflicted
+++ resolved
@@ -14,21 +14,13 @@
     let fail failMessage =
         printfn $"{failMessage}"
         false
-<<<<<<< HEAD
-        
-=======
 
->>>>>>> c0250186
     let isFalse failMessage assertion =
         if assertion then
             printfn $"{failMessage}"
 
         not assertion
-<<<<<<< HEAD
-    
-=======
 
->>>>>>> c0250186
     let isTrue failMessage assertion =
         if not assertion then
             printfn $"{failMessage}"
